--- conflicted
+++ resolved
@@ -29,13 +29,6 @@
 	k_ESteamDatagramMsg_ConnectOK = 19;
 	k_ESteamDatagramMsg_ConnectionClosed = 20;
 	k_ESteamDatagramMsg_NoConnection = 21;
-<<<<<<< HEAD
-=======
-	k_ESteamDatagramMsg_RelayToRelayPingRequest = 22;
-	k_ESteamDatagramMsg_RelayToRelayPingReply = 23;
-	k_ESteamDatagramMsg_P2PSessionRequest = 24;
-	k_ESteamDatagramMsg_P2PSessionEstablished = 25;
->>>>>>> fc32336d
 }
 
 enum ESteamNetworkingUDPMsgID {
@@ -79,17 +72,6 @@
 	optional fixed32 connection_id = 9;
 }
 
-<<<<<<< HEAD
-=======
-message CMsgSteamDatagramRelayToRelayPing {
-	optional fixed32 request_timestamp = 1;
-	optional fixed32 request_date = 2;
-	optional fixed32 my_pop_id = 3;
-	optional fixed32 your_pop_id = 4;
-	optional fixed32 checksum = 5;
-}
-
->>>>>>> fc32336d
 message CMsgSteamDatagramSessionCryptInfo {
 	enum EKeyType {
 		INVALID = 0;
@@ -121,20 +103,12 @@
 	optional fixed32 connection_id = 1;
 	optional fixed64 gameserver_steam_id = 3;
 	optional uint32 seconds_until_shutdown = 4;
-<<<<<<< HEAD
 	optional uint32 relay_session_id = 5;
-=======
-	optional uint32 legacy_relay_session_id = 5;
->>>>>>> fc32336d
 	optional uint32 seq_num_r2c = 6;
 }
 
 message CMsgSteamDatagramNoSessionRelayToClient {
-<<<<<<< HEAD
 	optional uint32 relay_session_id = 1;
-=======
-	optional uint32 legacy_relay_session_id = 1;
->>>>>>> fc32336d
 	optional fixed32 connection_id = 7;
 	optional fixed32 your_public_ip = 2;
 	optional fixed32 server_time = 3;
@@ -405,18 +379,10 @@
 
 message CMsgSteamDatagramConnectRequest {
 	optional fixed32 connection_id = 1;
-<<<<<<< HEAD
 	optional uint32 relay_session_id = 2;
 	optional fixed64 client_steam_id = 3;
 	optional fixed64 my_timestamp = 4;
 	optional uint32 ping_est_ms = 5;
-=======
-	optional fixed64 client_steam_id = 3;
-	optional fixed64 my_timestamp = 4;
-	optional uint32 ping_est_ms = 5;
-	optional uint32 virtual_port = 9;
-	optional uint32 gameserver_relay_session_id = 2;
->>>>>>> fc32336d
 	optional CMsgSteamDatagramSessionCryptInfoSigned crypt = 6;
 	optional CMsgSteamDatagramCertificateSigned cert = 7;
 	optional uint32 protocol_version = 8;
@@ -425,15 +391,9 @@
 message CMsgSteamDatagramConnectOK {
 	optional fixed32 client_connection_id = 1;
 	optional fixed32 server_connection_id = 7;
-<<<<<<< HEAD
 	optional uint32 relay_session_id = 2;
 	optional fixed64 your_timestamp = 3;
 	optional uint32 delay_time_usec = 4;
-=======
-	optional fixed64 your_timestamp = 3;
-	optional uint32 delay_time_usec = 4;
-	optional uint32 gameserver_relay_session_id = 2;
->>>>>>> fc32336d
 	optional CMsgSteamDatagramSessionCryptInfoSigned crypt = 5;
 	optional CMsgSteamDatagramCertificateSigned cert = 6;
 	optional uint32 protocol_version = 8;
@@ -449,7 +409,6 @@
 	optional fixed32 legacy_client_connection_id = 1;
 	optional fixed32 to_connection_id = 7;
 	optional fixed32 from_connection_id = 8;
-<<<<<<< HEAD
 	optional uint32 relay_session_id = 2;
 	optional fixed64 peer_steam_id = 3;
 	optional CMsgSteamDatagramConnectionClosed.ERelayMode relay_mode = 4 [default = None];
@@ -473,128 +432,6 @@
 	optional uint32 protocol_version = 4;
 }
 
-=======
-	optional fixed64 peer_steam_id = 3;
-	optional uint32 gameserver_relay_session_id = 2;
-	optional CMsgSteamDatagramConnectionClosed.ERelayMode relay_mode = 4 [default = None];
-	optional string debug = 5;
-	optional uint32 reason_code = 6;
-}
-
-message CMsgSteamDatagramNoConnection {
-	optional fixed32 legacy_client_connection_id = 1;
-	optional fixed32 to_connection_id = 5;
-	optional fixed32 from_connection_id = 6;
-	optional uint32 gameserver_relay_session_id = 2;
-	optional fixed64 peer_steam_id = 3;
-	optional bool end_to_end = 4;
-	optional fixed32 dummy_pad = 1023;
-}
-
-message CMsgSteamDatagramP2PSessionRequestBody {
-	optional fixed32 challenge_time = 1;
-	optional fixed64 challenge = 2;
-	optional fixed32 my_connection_id = 3;
-	optional fixed64 peer_steam_id = 4;
-	optional fixed32 peer_connection_id = 5;
-	optional uint32 protocol_version = 8;
-	optional uint32 network_config_version = 9;
-	optional fixed32 public_ip = 10;
-}
-
-message CMsgSteamDatagramP2PSessionRequest {
-	optional CMsgSteamDatagramCertificateSigned cert = 1;
-	optional bytes body = 2;
-	optional bytes signature = 3;
-}
-
-message CMsgSteamDatagramP2PSessionEstablished {
-	optional fixed32 connection_id = 1;
-	optional uint32 seconds_until_shutdown = 3;
-	optional fixed64 relay_routing_id = 4;
-	optional uint32 seq_num_r2c = 5;
-}
-
-message CMsgSteamDatagramP2PRoutes {
-	message RelayCluster {
-		optional fixed32 pop_id = 1;
-		optional uint32 ping_ms = 2;
-		optional uint32 score_penalty = 3;
-		optional fixed64 session_relay_routing_id = 4;
-	}
-
-	message Route {
-		optional fixed32 my_pop_id = 1;
-		optional fixed32 your_pop_id = 2;
-		optional uint32 score = 3;
-	}
-
-	repeated CMsgSteamDatagramP2PRoutes.RelayCluster relay_clusters = 1;
-	repeated CMsgSteamDatagramP2PRoutes.Route routes = 2;
-	optional uint32 revision = 3;
-}
-
-message CMsgSteamDatagramP2PRendezvous {
-	optional fixed32 to_connection_id = 1;
-	optional CMsgSteamDatagramP2PRoutes routes = 2;
-	optional uint32 ack_peer_routes_revision = 3;
-	optional CMsgSteamDatagramConnectRequest connect_request = 4;
-	optional CMsgSteamDatagramConnectOK connect_ok = 5;
-	optional CMsgSteamDatagramConnectionClosed connection_closed = 6;
-}
-
-message CMsgSteamDatagramConnectionStatsP2PClientToRouter {
-	enum Flags {
-		ACK_REQUEST_RELAY = 1;
-		ACK_REQUEST_E2E = 2;
-		ACK_REQUEST_IMMEDIATE = 4;
-	}
-
-	optional CMsgSteamDatagramConnectionQuality c2r = 1;
-	optional CMsgSteamDatagramConnectionQuality c2s = 2;
-	repeated fixed32 ack_relay = 3;
-	repeated fixed32 ack_e2e = 4;
-	optional uint32 flags = 5;
-	optional fixed64 forward_target_relay_routing_id = 6;
-	optional uint32 forward_target_revision = 7;
-	optional CMsgSteamDatagramP2PRoutes routes = 8;
-	optional uint32 ack_peer_routes_revision = 9;
-	optional fixed32 connection_id = 10;
-	optional uint32 seq_num_c2r = 11;
-	optional uint32 seq_num_c2s = 12;
-}
-
-message CMsgSteamDatagramConnectionStatsP2PRouterToClient {
-	enum Flags {
-		ACK_REQUEST_RELAY = 1;
-		ACK_REQUEST_E2E = 2;
-		ACK_REQUEST_IMMEDIATE = 4;
-	}
-
-	optional CMsgSteamDatagramConnectionQuality r2c = 1;
-	optional CMsgSteamDatagramConnectionQuality p2c = 2;
-	optional uint32 seconds_until_shutdown = 3;
-	optional fixed32 migrate_request_ip = 4;
-	optional uint32 migrate_request_port = 5;
-	optional uint32 scoring_penalty_relay_cluster = 6;
-	repeated fixed32 ack_relay = 7;
-	repeated fixed32 ack_e2e = 8;
-	optional uint32 flags = 9;
-	optional uint32 ack_forward_target_revision = 10;
-	optional CMsgSteamDatagramP2PRoutes routes = 11;
-	optional uint32 ack_peer_routes_revision = 12;
-	optional fixed32 connection_id = 13;
-	optional uint32 seq_num_r2c = 14;
-	optional uint32 seq_num_p2c = 15;
-}
-
-message CMsgSteamSockets_UDP_ChallengeRequest {
-	optional fixed32 connection_id = 1;
-	optional fixed64 my_timestamp = 3;
-	optional uint32 protocol_version = 4;
-}
-
->>>>>>> fc32336d
 message CMsgSteamSockets_UDP_ChallengeReply {
 	optional fixed32 connection_id = 1;
 	optional fixed64 challenge = 2;
