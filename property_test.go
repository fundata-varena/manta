--- conflicted
+++ resolved
@@ -859,26 +859,16 @@
 		panic(err)
 	}
 
-<<<<<<< HEAD
-	st, err := ParseSendTables(m)
-	assert.Nil(err)
-=======
 	// Retrieve the flattened field serializer
-	fs := parseSendTablesNew(m, GetDefaultPropertySerializerTable())
->>>>>>> 9c073c93
+	fs := ParseSendTablesNew(m, GetDefaultPropertySerializerTable())
 
 	// Iterate through scenarios
 	for _, s := range scenarios {
 		// Load up a fixture
 		buf := _read_fixture(_sprintf("instancebaseline/1560315800_%s.rawbuf", s.tableName))
-<<<<<<< HEAD
-		st, ok := st.GetTableByName(s.tableName)
-		assert.True(ok)
-=======
 
 		serializer := fs.Serializers[s.tableName][0]
 		assert.NotNil(serializer)
->>>>>>> 9c073c93
 
 		// Optionally skip
 		if !s.run {
@@ -891,16 +881,10 @@
 		}
 
 		// Read properties
-<<<<<<< HEAD
 		r := NewReader(buf)
-		props := ReadProperties(r, st)
-		assert.Equal(s.expectCount, len(props))
-=======
-		r := newReader(buf)
 		props := readPropertiesNew(r, serializer)
 		assert.Equal(len(props), s.expectCount)
 
->>>>>>> 9c073c93
 		for k, v := range s.expectKeys {
 			assert.EqualValues(v, props[k])
 		}
