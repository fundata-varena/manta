--- conflicted
+++ resolved
@@ -17,11 +17,7 @@
 	for _, c := range m.GetClasses() {
 		p.ClassInfo[c.GetClassId()] = c.GetNetworkName()
 
-<<<<<<< HEAD
-		if _, ok := p.SendTables.GetTableByName(c.GetNetworkName()); !ok {
-=======
 		if _, ok := p.serializers[c.GetNetworkName()]; !ok {
->>>>>>> 9c073c93
 			_panicf("unable to find table for class %d (%s)", c.GetClassId, c.GetNetworkName())
 		}
 	}
@@ -68,27 +64,14 @@
 		}
 
 		// Get the send table associated with the class.
-<<<<<<< HEAD
-		sendTable, ok := p.SendTables.GetTableByName(className)
-=======
 		serializer, ok := p.serializers[className]
->>>>>>> 9c073c93
 		if !ok {
 			_panicf("unable to find send table %s for instancebaseline key %d", className, classId)
 		}
 
-<<<<<<< HEAD
-		// TODO XXX: Remove once we've gotten ReadProperties working.
-		continue
-
 		// Parse the properties out of the string table buffer and store
 		// them as the class baseline in the Parser.
 		if len(item.Value) > 0 {
-			p.classBaseline[classId] = ReadProperties(NewReader(item.Value), sendTable)
-=======
-		// Parse the properties out of the string table buffer and store
-		// them as the class baseline in the Parser.
-		if len(item.value) > 0 {
 			if serializer[0].Name == "CIngameEvent_TI5" {
 				// This one can't parse because it want's to go two levels into
 				// DOTA_PlayerChallengeInfo. That one might be an array (would make sense)
@@ -99,8 +82,7 @@
 
 			// Remove once readProperties is working
 			//_debugf("Parsing entity baseline %v", serializer[0].Name)
-			//p.classBaseline[classId] = readPropertiesNew(newReader(item.value), serializer[0])
->>>>>>> 9c073c93
+			//p.classBaseline[classId] = readPropertiesNew(newReader(item.Value), serializer[0])
 		}
 	}
 }